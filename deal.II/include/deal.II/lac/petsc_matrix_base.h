--- conflicted
+++ resolved
@@ -445,17 +445,10 @@
      * <tt>false</tt>, i.e., even zero
      * values are inserted/replaced.
      */
-<<<<<<< HEAD
     void set (const size_type                 row,
               const std::vector<size_type >  &col_indices,
-              const std::vector<PetscScalar> &values,
+              const std::vector<PetscScalar>  &values,
               const bool                      elide_zero_values = false);
-=======
-    void set (const unsigned int               row,
-              const std::vector<unsigned int> &col_indices,
-              const std::vector<PetscScalar>  &values,
-              const bool                       elide_zero_values = false);
->>>>>>> 1823cca4
 
     /**
      * Set several elements to values
@@ -483,19 +476,11 @@
      * <tt>false</tt>, i.e., even zero
      * values are inserted/replaced.
      */
-<<<<<<< HEAD
     void set (const size_type    row,
               const size_type    n_cols,
               const size_type   *col_indices,
-              const PetscScalar *values,
+              const PetscScalar  *values,
               const bool         elide_zero_values = false);
-=======
-    void set (const unsigned int  row,
-              const unsigned int  n_cols,
-              const unsigned int *col_indices,
-              const PetscScalar  *values,
-              const bool          elide_zero_values = false);
->>>>>>> 1823cca4
 
     /**
      * Add @p value to the element
@@ -596,17 +581,10 @@
      * i.e., zero values won't be added
      * into the matrix.
      */
-<<<<<<< HEAD
     void add (const size_type                 row,
               const std::vector<size_type>   &col_indices,
-              const std::vector<PetscScalar> &values,
+              const std::vector<PetscScalar>  &values,
               const bool                      elide_zero_values = true);
-=======
-    void add (const unsigned int               row,
-              const std::vector<unsigned int> &col_indices,
-              const std::vector<PetscScalar>  &values,
-              const bool                       elide_zero_values = true);
->>>>>>> 1823cca4
 
     /**
      * Add an array of values given by
@@ -635,21 +613,12 @@
      * i.e., zero values won't be added
      * into the matrix.
      */
-<<<<<<< HEAD
     void add (const size_type    row,
               const size_type    n_cols,
               const size_type   *col_indices,
-              const PetscScalar *values,
+              const PetscScalar  *values,
               const bool         elide_zero_values = true,
               const bool         col_indices_are_sorted = false);
-=======
-    void add (const unsigned int  row,
-              const unsigned int  n_cols,
-              const unsigned int *col_indices,
-              const PetscScalar  *values,
-              const bool          elide_zero_values = true,
-              const bool          col_indices_are_sorted = false);
->>>>>>> 1823cca4
 
     /**
      * Remove all elements from
@@ -1568,17 +1537,10 @@
 
   inline
   void
-<<<<<<< HEAD
   MatrixBase::set (const size_type                 row,
                    const std::vector<size_type>   &col_indices,
-                   const std::vector<PetscScalar> &values,
+                   const std::vector<PetscScalar>  &values,
                    const bool                      elide_zero_values)
-=======
-  MatrixBase::set (const unsigned int               row,
-                   const std::vector<unsigned int> &col_indices,
-                   const std::vector<PetscScalar>  &values,
-                   const bool                       elide_zero_values)
->>>>>>> 1823cca4
   {
     Assert (col_indices.size() == values.size(),
             ExcDimensionMismatch(col_indices.size(), values.size()));
@@ -1591,19 +1553,11 @@
 
   inline
   void
-<<<<<<< HEAD
   MatrixBase::set (const size_type    row,
                    const size_type    n_cols,
                    const size_type   *col_indices,
-                   const PetscScalar *values,
+                   const PetscScalar  *values,
                    const bool         elide_zero_values)
-=======
-  MatrixBase::set (const unsigned int  row,
-                   const unsigned int  n_cols,
-                   const unsigned int *col_indices,
-                   const PetscScalar  *values,
-                   const bool          elide_zero_values)
->>>>>>> 1823cca4
   {
     prepare_action(LastAction::insert);
 
@@ -1732,17 +1686,10 @@
 
   inline
   void
-<<<<<<< HEAD
   MatrixBase::add (const size_type                 row,
                    const std::vector<size_type>   &col_indices,
-                   const std::vector<PetscScalar> &values,
+                   const std::vector<PetscScalar>  &values,
                    const bool                      elide_zero_values)
-=======
-  MatrixBase::add (const unsigned int               row,
-                   const std::vector<unsigned int> &col_indices,
-                   const std::vector<PetscScalar>  &values,
-                   const bool                       elide_zero_values)
->>>>>>> 1823cca4
   {
     Assert (col_indices.size() == values.size(),
             ExcDimensionMismatch(col_indices.size(), values.size()));
@@ -1755,19 +1702,11 @@
 
   inline
   void
-<<<<<<< HEAD
   MatrixBase::add (const size_type    row,
                    const size_type    n_cols,
                    const size_type   *col_indices,
-                   const PetscScalar *values,
+                   const PetscScalar  *values,
                    const bool         elide_zero_values,
-=======
-  MatrixBase::add (const unsigned int  row,
-                   const unsigned int  n_cols,
-                   const unsigned int *col_indices,
-                   const PetscScalar  *values,
-                   const bool          elide_zero_values,
->>>>>>> 1823cca4
                    const bool          /*col_indices_are_sorted*/)
   {
     prepare_action(LastAction::add);
