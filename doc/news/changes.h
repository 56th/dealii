--- conflicted
+++ resolved
@@ -150,20 +150,20 @@
 <h3>General</h3>
 
 <ol>
-<<<<<<< HEAD
+
  <li> New: Added TrilinosWrappers::SolveDirect::Initialize and
  TrilinosWrappers::SolverDirect::Solve to solve distributed linear systems 
  with multiple right hand sides without needing to refactorize the matrix
  everytime. Also, added unit test for testing the new functionality.
  (Michael Harmon, 2016/06/30)
-=======
+ </li>
+
  <li> Changed: Similar to MappingQEulerian, MappingQ1Eulerian has gained
  a second constructor that reverses the order of the arguments to indicate
  which DoFHandler a vector is based on. The old constructor is now
  deprecated and will be removed in a future version.
  <br>
  (Wolfgang Bangerth, 2016/06/25)
->>>>>>> a2f005a4
  </li>
 
  <li> New: Add new classes to expand a scalar finite element solution into
